--- conflicted
+++ resolved
@@ -79,139 +79,11 @@
   </ItemGroup>
 
   <ItemGroup>
-<<<<<<< HEAD
-    <PackageReference Include="Portable.BouncyCastle" Version="1.8.8" />
-    <PackageReference Include="System.Buffers" Version="4.5.1" />
-    <PackageReference Include="System.Data.DataSetExtensions" Version="4.5.0" />
-  </ItemGroup>
-
-  <ItemGroup>
-    <Compile Include="Cryptography\ApplicationPgpEncrypted.cs" />
-    <Compile Include="Cryptography\ApplicationPgpSignature.cs" />
-    <Compile Include="Cryptography\ApplicationPkcs7Mime.cs" />
-    <Compile Include="Cryptography\ApplicationPkcs7Signature.cs" />
-    <Compile Include="Cryptography\ArcSigner.cs" />
-    <Compile Include="Cryptography\ArcVerifier.cs" />
-    <Compile Include="Cryptography\AsymmetricAlgorithmExtensions.cs" Condition="$(TargetFramework.StartsWith('net4')) Or $(TargetFramework.StartsWith('netstandard2'))" />
-    <Compile Include="Cryptography\AuthenticationResults.cs" />
-    <Compile Include="Cryptography\BouncyCastleCertificateExtensions.cs" />
-    <Compile Include="Cryptography\BouncyCastleSecureMimeContext.cs" />
-    <Compile Include="Cryptography\CertificateNotFoundException.cs" />
-    <Compile Include="Cryptography\CmsRecipient.cs" />
-    <Compile Include="Cryptography\CmsRecipientCollection.cs" />
-    <Compile Include="Cryptography\CmsSigner.cs" />
-    <Compile Include="Cryptography\CryptographyContext.cs" />
-    <Compile Include="Cryptography\DbExtensions.cs" />
-    <Compile Include="Cryptography\DefaultSecureMimeContext.cs" />
-    <Compile Include="Cryptography\DigestAlgorithm.cs" />
-    <Compile Include="Cryptography\DigitalSignatureCollection.cs" />
-    <Compile Include="Cryptography\DigitalSignatureVerifyException.cs" />
-    <Compile Include="Cryptography\DkimBodyFilter.cs" />
-    <Compile Include="Cryptography\DkimCanonicalizationAlgorithm.cs" />
-    <Compile Include="Cryptography\DkimHashStream.cs" />
-    <Compile Include="Cryptography\DkimPublicKeyLocatorBase.cs" />
-    <Compile Include="Cryptography\DkimRelaxedBodyFilter.cs" />
-    <Compile Include="Cryptography\DkimSignatureAlgorithm.cs" />
-    <Compile Include="Cryptography\DkimSignatureStream.cs" />
-    <Compile Include="Cryptography\DkimSigner.cs" />
-    <Compile Include="Cryptography\DkimSignerBase.cs" />
-    <Compile Include="Cryptography\DkimSimpleBodyFilter.cs" />
-    <Compile Include="Cryptography\DkimVerifier.cs" />
-    <Compile Include="Cryptography\DkimVerifierBase.cs" />
-    <Compile Include="Cryptography\Ed25519DigestSigner.cs" />
-    <Compile Include="Cryptography\EncryptionAlgorithm.cs" />
-    <Compile Include="Cryptography\GnuPGContext.cs" />
-    <Compile Include="Cryptography\IDigitalCertificate.cs" />
-    <Compile Include="Cryptography\IDigitalSignature.cs" />
-    <Compile Include="Cryptography\IDkimPublicKeyLocator.cs" />
-    <Compile Include="Cryptography\IX509CertificateDatabase.cs" />
-    <Compile Include="Cryptography\MD5.cs" Condition="$(TargetFramework.StartsWith('netstandard1.'))" />
-    <Compile Include="Cryptography\MultipartEncrypted.cs" />
-    <Compile Include="Cryptography\MultipartSigned.cs" />
-    <Compile Include="Cryptography\OpenPgpBlockFilter.cs" />
-    <Compile Include="Cryptography\OpenPgpContext.cs" />
-    <Compile Include="Cryptography\OpenPgpContextBase.cs" />
-    <Compile Include="Cryptography\OpenPgpDataType.cs" />
-    <Compile Include="Cryptography\OpenPgpDetectionFilter.cs" />
-    <Compile Include="Cryptography\OpenPgpDigitalCertificate.cs" />
-    <Compile Include="Cryptography\OpenPgpDigitalSignature.cs" />
-    <Compile Include="Cryptography\OpenPgpKeyCertification.cs" />
-    <Compile Include="Cryptography\PrivateKeyNotFoundException.cs" />
-    <Compile Include="Cryptography\PublicKeyAlgorithm.cs" />
-    <Compile Include="Cryptography\PublicKeyNotFoundException.cs" />
-    <Compile Include="Cryptography\RsaEncryptionPadding.cs" />
-    <Compile Include="Cryptography\RsaEncryptionPaddingScheme.cs" />
-    <Compile Include="Cryptography\RsaSignaturePadding.cs" />
-    <Compile Include="Cryptography\RsaSignaturePaddingScheme.cs" />
-    <Compile Include="Cryptography\SecureMailboxAddress.cs" />
-    <Compile Include="Cryptography\SecureMimeContext.cs" />
-    <Compile Include="Cryptography\SecureMimeDigitalCertificate.cs" />
-    <Compile Include="Cryptography\SecureMimeDigitalSignature.cs" />
-    <Compile Include="Cryptography\SecureMimeType.cs" />
-    <Compile Include="Cryptography\SqlCertificateDatabase.cs" />
-    <Compile Include="Cryptography\SqliteCertificateDatabase.cs" />
-    <Compile Include="Cryptography\SQLServerCertificateDatabase.cs" />
-    <Compile Include="Cryptography\SubjectIdentifierType.cs" />
-    <Compile Include="Cryptography\TemporarySecureMimeContext.cs" />
-    <Compile Include="Cryptography\WindowsSecureMimeContext.cs" Condition="$(TargetFramework.StartsWith('net4')) Or $(TargetFramework.StartsWith('netstandard2.'))" />
-    <Compile Include="Cryptography\WindowsSecureMimeDigitalCertificate.cs" Condition="$(TargetFramework.StartsWith('net4')) Or $(TargetFramework.StartsWith('netstandard2.'))" />
-    <Compile Include="Cryptography\WindowsSecureMimeDigitalSignature.cs" Condition="$(TargetFramework.StartsWith('net4')) Or $(TargetFramework.StartsWith('netstandard2.'))" />
-    <Compile Include="Cryptography\X509Certificate2Extensions.cs" Condition="$(TargetFramework.StartsWith('net4')) Or $(TargetFramework.StartsWith('netstandard2.'))" />
-    <Compile Include="Cryptography\X509CertificateChain.cs" />
-    <Compile Include="Cryptography\X509CertificateDatabase.cs" />
-    <Compile Include="Cryptography\X509CertificateRecord.cs" />
-    <Compile Include="Cryptography\X509CertificateStore.cs" />
-    <Compile Include="Cryptography\X509CrlRecord.cs" />
-    <Compile Include="Cryptography\X509KeyUsageFlags.cs" />
-    <Compile Include="Encodings\Base64Decoder.cs" />
-    <Compile Include="Encodings\Base64Encoder.cs" />
-    <Compile Include="Encodings\HexDecoder.cs" />
-    <Compile Include="Encodings\HexEncoder.cs" />
-    <Compile Include="Encodings\IMimeDecoder.cs" />
-    <Compile Include="Encodings\IMimeEncoder.cs" />
-    <Compile Include="Encodings\PassThroughDecoder.cs" />
-    <Compile Include="Encodings\PassThroughEncoder.cs" />
-    <Compile Include="Encodings\QEncoder.cs" />
-    <Compile Include="Encodings\QuotedPrintableDecoder.cs" />
-    <Compile Include="Encodings\QuotedPrintableEncoder.cs" />
-    <Compile Include="Encodings\UUDecoder.cs" />
-    <Compile Include="Encodings\UUEncoder.cs" />
-    <Compile Include="Encodings\YDecoder.cs" />
-    <Compile Include="Encodings\YEncoder.cs" />
-    <Compile Include="IO\BoundStream.cs" />
-    <Compile Include="IO\ChainedStream.cs" />
-    <Compile Include="IO\FilteredStream.cs" />
-    <Compile Include="IO\ICancellableStream.cs" />
-    <Compile Include="IO\MeasuringStream.cs" />
-    <Compile Include="IO\MemoryBlockStream.cs" />
-    <Compile Include="IO\Filters\ArmoredFromFilter.cs" />
-    <Compile Include="IO\Filters\BestEncodingFilter.cs" />
-    <Compile Include="IO\Filters\CharsetFilter.cs" />
-    <Compile Include="IO\Filters\DecoderFilter.cs" />
-    <Compile Include="IO\Filters\Dos2UnixFilter.cs" />
-    <Compile Include="IO\Filters\EncoderFilter.cs" />
-    <Compile Include="IO\Filters\IMimeFilter.cs" />
-    <Compile Include="IO\Filters\MimeFilterBase.cs" />
-    <Compile Include="IO\Filters\PassThroughFilter.cs" />
-    <Compile Include="IO\Filters\TrailingWhitespaceFilter.cs" />
-    <Compile Include="IO\Filters\Unix2DosFilter.cs" />
-    <Compile Include="Properties\AssemblyInfo.cs" />
-    <Compile Include="Text\CharBuffer.cs" />
-    <Compile Include="Text\FlowedToHtml.cs" />
-    <Compile Include="Text\FlowedToText.cs" />
-    <Compile Include="Text\HeaderFooterFormat.cs" />
-    <Compile Include="Text\HtmlAttribute.cs" />
-    <Compile Include="Text\HtmlAttributeCollection.cs" />
-    <Compile Include="Text\HtmlAttributeId.cs" />
-    <Compile Include="Text\HtmlEntityDecoder.cs" />
-    <Compile Include="Text\HtmlEntityDecoder.g.cs">
-=======
     <PackageReference Include="BouncyCastle.Cryptography" Version="2.4.0" />
   </ItemGroup>
 
   <ItemGroup>
     <Compile Update="Text\HtmlEntityDecoder.g.cs">
->>>>>>> ed19f6cc
       <DependentUpon>HtmlEntityDecoder.cs</DependentUpon>
     </Compile>
   </ItemGroup>
